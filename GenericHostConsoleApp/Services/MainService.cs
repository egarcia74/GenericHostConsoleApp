using GenericHostConsoleApp.Models.WeatherForecast;
using GenericHostConsoleApp.Services.Interfaces;
using Microsoft.Extensions.Configuration;
using Microsoft.Extensions.Logging;

namespace GenericHostConsoleApp.Services;

/// <summary>
///     Main service responsible for executing the core application logic.
/// </summary>
public sealed class MainService(
    IConfiguration configuration,
    ILogger<MainService> logger,
    IWeatherForecastService weatherForecastService) : IMainService
{
    /// <summary>
    ///     Executes the main functionality of the application.
    /// </summary>
    /// <param name="args">An array of command-line arguments passed to the application.</param>
    /// <param name="cancellationToken">A token that can be used to signal the operation should be canceled.</param>
    /// <returns>Returns an <see cref="ExitCode" /> indicating the result of the execution.</returns>
    public async Task<ExitCode> ExecuteMainAsync(string[] args, CancellationToken cancellationToken)
    {
        var city = GetCityFromConfiguration();

        var weatherForecast = await weatherForecastService
            .FetchWeatherForecastAsync(city, cancellationToken)
            .ConfigureAwait(false);

        ProcessWeatherForecast(weatherForecast);

        return ExitCode.Success;
    }

    /// <summary>
    ///     Retrieves the city name from the application's configuration.
    /// </summary>
    /// <returns>
    ///     Returns the city name as a string if it exists in the configuration; otherwise, throws an
    ///     InvalidOperationException.
    /// </returns>
    /// <exception cref="InvalidOperationException">
    ///     Thrown when the city configuration key is not specified or the value is
    ///     empty.
    /// </exception>
    private string GetCityFromConfiguration()
    {
        const string cityConfigKey = "City";
        var city = configuration.GetValue<string>(cityConfigKey);
        if (string.IsNullOrEmpty(city))
            throw new InvalidOperationException($"Configuration key '{cityConfigKey}' not specified.");
        return city;
    }

    /// <summary>
    ///     Processes the weather forecast data by converting temperature values
    ///     from Kelvin to Celsius and logging the information.
    /// </summary>
    /// <param name="weatherResponse">The weather response data containing the forecast details.</param>
    private void ProcessWeatherForecast(WeatherResponse weatherResponse)
    {
        ArgumentNullException.ThrowIfNull(weatherResponse);

        if (weatherResponse.Main is null || weatherResponse.Weather is null || weatherResponse.Weather.Count == 0)
        {
            logger.LogWarning("Weather response does not contain necessary data");
            return;
        }

        var temperatureUnit = configuration.GetValue<TemperatureUnit>("TemperatureUnit");

        LogWeather(weatherResponse, temperatureUnit);
    }

    /// <summary>
<<<<<<< HEAD
    /// Logs the weather information based on the provided <see cref="WeatherResponse"/> and the specified <see cref="TemperatureUnit"/>.
    /// </summary>
    /// <param name="weatherResponse">The weather response object containing detailed weather information.</param>
    /// <param name="temperatureUnit">The temperature unit in which the weather information should be logged (Celsius, Fahrenheit, Kelvin).</param>
=======
    ///     Logs the weather forecast details in the specified temperature unit.
    /// </summary>
    /// <param name="weatherResponse">The weather response data to be logged.</param>
    /// <param name="temperatureUnit">The unit in which the temperature should be logged (Celsius, Fahrenheit, or Kelvin).</param>
>>>>>>> 447d9858
    private void LogWeather(WeatherResponse weatherResponse, TemperatureUnit temperatureUnit)
    {
        var temperature = TemperatureConverter.ConvertTemperature(
            weatherResponse.Main!.Temp,
            TemperatureUnit.Kelvin,
            temperatureUnit);

        var feelsLike = TemperatureConverter.ConvertTemperature(
            weatherResponse.Main.FeelsLike,
            TemperatureUnit.Kelvin,
            temperatureUnit);

        var tempMin = TemperatureConverter.ConvertTemperature(
            weatherResponse.Main.TempMin,
            TemperatureUnit.Kelvin,
            temperatureUnit);

        var tempMax = TemperatureConverter.ConvertTemperature(
            weatherResponse.Main.TempMax,
            TemperatureUnit.Kelvin,
            temperatureUnit);

        switch (temperatureUnit)
        {
            case TemperatureUnit.Celsius:
                logger.LogInformation(
                    "Weather forecast for {City} is {Temperature:0}ºC (feels like {FeelsLike:0}ºC) Min {TempMin:0}ºC Max {TempMax:0}ºC {WeatherDescription}",
                    weatherResponse.Name,
                    temperature,
                    feelsLike,
                    tempMin,
                    tempMax,
                    weatherResponse.Weather!.First().Description);
                break;

            case TemperatureUnit.Fahrenheit:
                logger.LogInformation(
                    "Weather forecast for {City} is {Temperature:0}ºF (feels like {FeelsLike:0}ºF) Min {TempMin:0}ºF Max {TempMax:0}ºF {WeatherDescription}",
                    weatherResponse.Name,
                    temperature,
                    feelsLike,
                    tempMin,
                    tempMax,
                    weatherResponse.Weather!.First().Description);
                break;

            case TemperatureUnit.Kelvin:
                logger.LogInformation(
                    "Weather forecast for {City} is {Temperature:0}ºK (feels like {FeelsLike:0}ºK) Min {TempMin:0}ºK Max {TempMax:0}ºK {WeatherDescription}",
                    weatherResponse.Name,
                    temperature,
                    feelsLike,
                    tempMin,
                    tempMax,
                    weatherResponse.Weather!.First().Description);
                break;

            default:
                throw new InvalidOperationException($"Unknown temperature unit: {temperatureUnit}");
        }
    }
}<|MERGE_RESOLUTION|>--- conflicted
+++ resolved
@@ -73,17 +73,10 @@
     }
 
     /// <summary>
-<<<<<<< HEAD
-    /// Logs the weather information based on the provided <see cref="WeatherResponse"/> and the specified <see cref="TemperatureUnit"/>.
-    /// </summary>
-    /// <param name="weatherResponse">The weather response object containing detailed weather information.</param>
-    /// <param name="temperatureUnit">The temperature unit in which the weather information should be logged (Celsius, Fahrenheit, Kelvin).</param>
-=======
     ///     Logs the weather forecast details in the specified temperature unit.
     /// </summary>
     /// <param name="weatherResponse">The weather response data to be logged.</param>
     /// <param name="temperatureUnit">The unit in which the temperature should be logged (Celsius, Fahrenheit, or Kelvin).</param>
->>>>>>> 447d9858
     private void LogWeather(WeatherResponse weatherResponse, TemperatureUnit temperatureUnit)
     {
         var temperature = TemperatureConverter.ConvertTemperature(
